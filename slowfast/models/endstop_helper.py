--- conflicted
+++ resolved
@@ -176,17 +176,11 @@
         self.groups = groups
         # self.groups = in_channels
         self.padding = padding
-<<<<<<< HEAD
         # self.relu = nn.ReLU()
         # self.bn = nn.BatchNorm3d(out_channels, eps=1e-5, momentum=0.1)
         self.param1 = self.get_param(self.in_channels, self.out_channels, self.kernel_size, self.groups)
         self.param2 = self.get_param(self.in_channels, self.out_channels, self.kernel_size, self.groups)
-=======
-        self.bn = nn.BatchNorm3d(out_channels, eps=1e-5, momentum=0.1)
-        self.relu = nn.ReLU(inplace=True)
-        self.param = self.get_param(self.in_channels, self.out_channels, self.kernel_size, self.groups)
-
->>>>>>> 4fb82bb6
+
 
     def get_param(self, in_channels, out_channels, kernel_size, groups):
         param = torch.zeros([out_channels, in_channels//groups, kernel_size[0], kernel_size[1], kernel_size[2]], dtype=torch.float, requires_grad=True)
