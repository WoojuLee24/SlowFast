TRAIN:
  ENABLE: False
  DATASET: kinetics
  BATCH_SIZE: 64
  EVAL_PERIOD: 10
  CHECKPOINT_PERIOD: 1
  AUTO_RESUME: True
  # CHECKPOINT_FILE_PATH: path to the model to test
<<<<<<< HEAD
  FINETUNE: True
=======
  FINETUNE: False
>>>>>>> 4fb82bb6
  CHECKPOINT_TYPE: torch
DATA:
  NUM_FRAMES: 32
  SAMPLING_RATE: 2
  TRAIN_JITTER_SCALES: [128, 160]
  TRAIN_CROP_SIZE: 112
  TEST_CROP_SIZE: 128
  INPUT_CHANNEL_NUM: [3, 3]
SLOWFAST:
  ALPHA: 4
  BETA_INV: 8
  FUSION_CONV_CHANNEL_RATIO: 2
  FUSION_KERNEL_SZ: 7
RESNET:
  ZERO_INIT_FINAL_BN: True
  WIDTH_PER_GROUP: 64
  NUM_GROUPS: 1
  DEPTH: 50
  TRANS_FUNC: bottleneck_transform
  STRIDE_1X1: False
  NUM_BLOCK_TEMP_KERNEL: [[3, 3], [4, 4], [6, 6], [3, 3]]
  SPATIAL_STRIDES: [[1, 1], [2, 2], [2, 2], [2, 2]]
  SPATIAL_DILATIONS: [[1, 1], [1, 1], [1, 1], [1, 1]]
NONLOCAL:
  LOCATION: [[[], []], [[], []], [[], []], [[], []]]
  GROUP: [[1, 1], [1, 1], [1, 1], [1, 1]]
  INSTANTIATION: dot_product
BN:
  USE_PRECISE_STATS: True
  NUM_BATCHES_PRECISE: 200
SOLVER:
  BASE_LR: 0.1
  LR_POLICY: cosine
  MAX_EPOCH: 196
  MOMENTUM: 0.9
  WEIGHT_DECAY: 1e-4
  WARMUP_EPOCHS: 34.0
  WARMUP_START_LR: 0.01
  OPTIMIZING_METHOD: sgd
MODEL:
  NUM_CLASSES: 400
  ARCH: slowfast
  MODEL_NAME: SlowFast
  LOSS_FUNC: cross_entropy
  DROPOUT_RATE: 0.5
TEST:
  ENABLE: True
  DATASET: kinetics
  BATCH_SIZE: 64
DATA_LOADER:
  NUM_WORKERS: 8
  PIN_MEMORY: True
NUM_GPUS: 8
NUM_SHARDS: 1
RNG_SEED: 0
OUTPUT_DIR: .
TENSORBOARD:
  ENABLE: True<|MERGE_RESOLUTION|>--- conflicted
+++ resolved
@@ -6,11 +6,7 @@
   CHECKPOINT_PERIOD: 1
   AUTO_RESUME: True
   # CHECKPOINT_FILE_PATH: path to the model to test
-<<<<<<< HEAD
-  FINETUNE: True
-=======
   FINETUNE: False
->>>>>>> 4fb82bb6
   CHECKPOINT_TYPE: torch
 DATA:
   NUM_FRAMES: 32
